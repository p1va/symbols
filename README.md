<div align="center">

# Symbols MCP

Read, inspect and navigate through codebase symbols by connecting to a Language Server

![NPM Version](https://img.shields.io/npm/v/%40p1va%2Fsymbols?style=flat)


</div>

## Introduction

By connecting to a Language Server of choice this MCP server makes it easy and efficient for coding agents to explore and navigate the codebase and its dependencies.
The server offers a minimal toolset intended to be simple to use and light on the model's context. Language Server configuration is kept in a dedicated file to keep MCP settings clean.

### Available Tools

- **`outline`**: returns a concise outline of code symbols in a given file
  - `preview: false` keeps it compact with just names and kinds
  - `preview: true` includes a code snippet with signatures, modifiers, return types...
- **`inspect`**: returns context for a given symbol. Works for both local and third-party ones (e.g. installed from npm, NuGet, ... )
  - any documentation and signature details
  - symbol declaration location with code preview
  - symbol implementation location with code preview
- **`search`**: returns matching symbols across the codebase
- **`references`**: finds all references of a symbol across the codebase
- **`rename`**: renames all references of a symbol across the codebase
- **`diagnostics`**: returns active diagnostics in a given file
- **`completion`**: returns a list of contextual completions at a given location
- **`logs`**: returns Language Server own logs for troubleshooting

## Installation

### 1. Add MCP Server

Add the MCP server to your coding agent of choice

<details>

<summary>
  &nbsp;
  <picture>
    <img src="https://img.shields.io/badge/Claude_Code-555?logo=claude" valign="middle">
  </picture>
</summary>

### Claude Code

To install the MCP server add this to your repository `.mcp.json` file

```json
{
  "mcpServers": {
    "symbols": {
      "command": "npx",
      "args": ["-y", "@p1va/symbols@latest"]
    }
  }
}
```

or

```sh
claude mcp add symbols -- npx -y @p1va/symbols@latest
```
</details>

<details>

<summary>
  &nbsp;
  <picture>
    <img src="https://img.shields.io/badge/OpenAI_Codex-%23412991?logo=openai&logoColor=white" valign="middle">
  </picture>
</summary>

### OpenAI Codex

To install the MCP server add this to your global `$HOME/.codex/config.toml` file

```toml
[mcp_servers.symbols]
command = "npx"
args = ["-y", "@p1va/symbols@latest"]
```
</details>

<details>
  
<summary>
  &nbsp;
  <picture>
    <img src="https://img.shields.io/badge/Gemini_CLI-8E75B2?logo=google%20gemini&logoColor=white" valign="middle">
  </picture>
</summary>  

### Google Gemini CLI

To install the MCP server add this to your repository `.gemini/settings.json` file

```json
{
  "mcpServers": {
    "symbols": {
      "command": "npx",
      "args": ["-y", "@p1va/symbols@latest"],
      "env": {},
      "cwd": ".",
      "timeout": 30000,
      "trust": true
    }
  }
}
```

</details>

<details>

<summary>
  &nbsp;
  <picture>
    <img src="https://img.shields.io/badge/GitHub_Copilot-8957E5?logo=github-copilot&logoColor=white" valign="middle">
  </picture>
</summary>

### GitHub Copilot

To install the MCP server add this to your repository's `.vscode/mcp.json` file

```json
{
  "servers": {
    "symbols": {
      "type": "stdio",
      "command": "npx",
      "args": ["-y", "@p1va/symbols@latest"]
    }
  }
}
```

</details>

### 2. Install Language Servers

Install the Language Servers relevant to your codebases

<details>
<summary>
  &nbsp;
  <picture>
    <img src="https://img.shields.io/badge/PY-3670A0?&logo=python&logoColor=ffdd54" valign="middle">
  </picture>
  &nbsp;
  <b>Pyright</b>
  &nbsp;
  (pre-installed)
</summary>

### Pyright

#### Installation

✅ This Language Server is installed as a dependency of the MCP server and does not need installation.

#### Configuration

✅ A default configuration for this Language Server is created during startup so things *should* just work.

#### Troubleshooting

If the `logs` tool output includes errors or the `diagnostics` tool only reports module import errors even when none appear in the IDE these might be signs of Pyright not detecting the virtual environment.

You can update your `pyproject.toml` to correctly point it to the virtual environment location.

```toml
[tool.pyright]
venvPath = "."
venv = ".venv"
```

</details>

<details>

<summary>
  &nbsp;
  <picture>
    <img src="https://img.shields.io/badge/TS-%23007ACC.svg?logo=typescript&logoColor=white" valign="middle">
  </picture>
  &nbsp;
  <b>TS Language Server</b>
  &nbsp;
  (pre-installed)
</summary>

### TypeScript Language Server for TS and JS

#### Installation

✅ This Language Server is installed as a dependency of the MCP server and does not need installation.

#### Configuration

✅ A default configuration for this Language Server is created during startup so things *should* just work.

</details>

<details>

<summary>
  &nbsp;
  <picture>
    <img src="https://img.shields.io/badge/C%23-blueviolet?logo=dotnet" valign="middle">
  </picture>
  &nbsp;
  <b>Roslyn</b> via NuGet Feed
</summary>

### Roslyn Language Server

#### Installation

The official C# Language Server is distributed over the [VS IDE NuGet feed](https://pkgs.dev.azure.com/azure-public/vside/_packaging/vs-impl/nuget/v3/index.json) as a self-contained executable.

To download it we use the `dotnet` CLI with a temporary project file named `ServerDownload.csproj` with the following content:

```xml
<Project Sdk="Microsoft.NET.Sdk">
  <PropertyGroup>
    <PackageNameBase>Microsoft.CodeAnalysis.LanguageServer</PackageNameBase>
    <PackageVersion>5.0.0-1.25353.13</PackageVersion>
    <RestorePackagesPath  Condition=" '$(RestorePackagesPath)' == '' ">/tmp/lsp-download</RestorePackagesPath>
    <ServerPath Condition=" '$(DownloadPath)' == '' ">./LspServer/</ServerPath>
    <TargetFramework>net9.0</TargetFramework>
    <DisableImplicitNuGetFallbackFolder>true</DisableImplicitNuGetFallbackFolder>
    <AutomaticallyUseReferenceAssemblyPackages>false</AutomaticallyUseReferenceAssemblyPackages>
    <RestoreSources>
      https://pkgs.dev.azure.com/azure-public/vside/_packaging/vs-impl/nuget/v3/index.json
    </RestoreSources>
  </PropertyGroup>
  <ItemGroup>
    <PackageDownload Include="$(PackageNameBase).$(Platform)" version="[$(PackageVersion)]" />
  </ItemGroup>
  <Target Name="SimplifyPath" AfterTargets="Restore">
    <PropertyGroup>
      <PackageIdFolderName>$(PackageNameBase.ToLower()).$(Platform.ToLower())</PackageIdFolderName>
      <PackageContentPath>$(RestorePackagesPath)/$(PackageIdFolderName)/$(PackageVersion)/content/LanguageServer/$(Platform)/</PackageContentPath>
    </PropertyGroup>
    <ItemGroup>
      <ServerFiles Include="$(PackageContentPath)**/*" />
    </ItemGroup>
    <Copy SourceFiles="@(ServerFiles)" DestinationFolder="$(ServerPath)%(RecursiveDir)" />
    <RemoveDir Directories="$(RestorePackagesPath)" />
  </Target>
</Project>
```

We then pick the platform identifier matching the machine from:

- `win-x64`
- `win-arm64`
- `linux-x64`
- `linux-arm64`
- `linux-musl-x64`
- `linux-musl-arm64`
- `osx-x64`
- `osx-arm64`
- `neutral`

And finally restore the temporary project to trigger the download of the Language Server.

Adjust both `RestorePackagesPath` and `ServerPath` to your machine and keep track of the latter.

```sh
ServerPath=$HOME/.csharp-lsp/
```

```sh
dotnet restore ServerDownload.csproj \
  /p:Platform=your-platform-id \
  /p:RestorePackagesPath=/tmp/your/download/location \
  /p:ServerPath=$ServerPath
```

#### Verify Installation

To verify the outcome of the installation we run the command below

```sh
$ServerPath/Microsoft.CodeAnalysis.LanguageServer --version
```

#### Configuration

Initialize a configuration file for the repository with

```sh
npx -y @p1va/symbols@latest template show csharp > lsps.yaml
```

</details>

<details>
  
<summary>
  &nbsp;
  <picture>
    <img src="https://custom-icon-badges.demolab.com/badge/C%23-0078d7.svg?logo=vsc&logoColor=white" valign="middle">
  </picture>
  &nbsp;
  <b>Roslyn</b> via C# DevKit for VSCode
</summary>

### Roslyn
x

#### Installation
x

</details>


<details>

<summary>
  &nbsp;
  <picture>
    <img src="https://img.shields.io/badge/GO-%2300ADD8.svg?logo=go&logoColor=white" valign="middle">
  </picture>
  &nbsp;
  <b>Gopls</b>
</summary>

### Gopls

#### Installation

```sh
go install golang.org/x/tools/gopls@latest
```

#### Verify Installation

To double-check the outcome of the installation run the command below

```sh
gopls version
```

#### Configuration

Initialize a config file by running this command and review paths

```sh
npx -y @p1va/symbols@latest template show go > lsps.yaml
```

</details>

<details>

<summary>
  &nbsp;
  <picture>
    <img src="https://img.shields.io/badge/RS-%23000000.svg?logo=rust&logoColor=white" valign="middle">
  </picture>
  &nbsp;
  <b>Rust-analyzer</b>
</summary>

### Rust-analyzer

#### Installation

```sh
rustup component add rust-analyzer
```

#### Verify Installation

To double-check the outcome of the installation run the command below

```sh
rust-analyzer --version
```

#### Configuration

Initialize a configuration file for the repository by running

```sh
npx -y @p1va/symbols@latest template show rust > lsps.yaml
```

</details>

<details>
  
<summary>
  &nbsp;
  <picture>
    <img src="https://img.shields.io/badge/JV-ED8B00?logo=openjdk&logoColor=white" valign="middle">
  </picture>
  &nbsp;
  <b>Jdt.ls</b>
</summary>

### jdt.ls

x

#### Installation

x

</details>


### 3. Configuration

<<<<<<< HEAD
#### Quick Start (No Configuration Required)

For quick testing, you can run the tool without any configuration by using the `--` delimiter to specify the LSP command directly:

```bash
# TypeScript/JavaScript
npx -y @p1va/symbols@latest -- npx typescript-language-server --stdio

# Python (Pyright)
npx -y @p1va/symbols@latest -- npx pyright-langserver --stdio

# Go
npx -y @p1va/symbols@latest -- gopls

# Rust
npx -y @p1va/symbols@latest -- rust-analyzer

# Specify workspace and log level (the only options allowed with --)
npx -y @p1va/symbols@latest --workspace /path/to/project --loglevel debug -- gopls
```

This mode uses universal file extension mappings that work with all LSP servers. Perfect for trying out the tool before creating a configuration file!

**Note:** When using `--`, only `--workspace` and `--loglevel` options are allowed. The `--lsp`, `--config`, and `--show-config` options are incompatible with direct command mode since it bypasses configuration files.

#### Advanced Configuration

For production use, a YAML config file gives you full control over LSP configuration.
A default global one is created on first run and includes Typescript and Python.
=======
Configuration is how the MCP server knows which LSPs are available and when to launch them.

<details>

<summary>
  &nbsp;
  ⚙️
  &nbsp;
  <b>More on config</b>
</summary>

#### Global

A global config file is created on first run, it includes TypeScript and Python and can be found at these locations:
- Linux: `~/.config/symbols-nodejs/symbols.yaml`
- macOS: `~/Library/Preferences/symbols-nodejs/symbols.yaml`
- Windows: `%APPDATA%\symbols-nodejs\Config\symbols.yaml`

More LSPs can be added there and will be available in all coding agents configured with the MCP server.

#### Workspace
>>>>>>> f7bbd111

Config can also be provided at workspace level where LSPs declared in files named either `symbols.y(a)ml` or `lsps.y(a)ml` are automatically loaded.

<<<<<<< HEAD
- **Global** config file is created on the first run and includes Typescript and Python by default
  - Linux: `~/.config/symbols-nodejs/language-servers.yaml`
  - MacOS: `~/Library/Preferences/symbols-nodejs/language-servers.yaml`
  - Windows: `%APPDATA%\symbols-nodejs\Config\language-servers.yaml`
- **Workspace** level config file is searched with the name `language-servers.y(a)ml`
- **Override** via CLI arg `npx -y @p1va/symbols@latest --config path/to/language-servers.yaml`
=======
Workspace location defaults to the same location where the Coding Agent was launched.
>>>>>>> f7bbd111

A workspace can be explicitly set by adding the `--workspace path/to/dir` flag when launching the MCP server.

#### Argument

A config flag provided when launching the MCP server allows to force a specific file name

 `--config path/to/language-servers.yaml`

#### Troubleshooting

Active config can be seen with `npx -y @p1va/symbols@latest --show-config`.

#### Language Server Resolution

The MCP server launches the Language Server listing in its `workspace_files` any file detected in the current working directory. 
e.g. pyproject.toml launches Pyright, package.json TypeScript

These mappings can be updated or extended by modifying the configuration.

Language Server resolution can be made explicit by providing the exact Language Server to launch with this flag `--lsp name-of-ls`

</details>

#### Environment Variables

The MCP server supports environment variables for configuration. All variables use the `SYMBOLS_` prefix to clearly separate MCP server configuration from LSP-specific environment variables.

**MCP Server Configuration** (apply globally to the MCP server):

- `SYMBOLS_WORKSPACE` - Workspace directory path (defaults to current directory)
- `SYMBOLS_LSP` - LSP server name to use (overrides auto-detection)
- `SYMBOLS_LOGLEVEL` - Log level: `debug`, `info`, `warn`, or `error` (defaults to `info`)
- `SYMBOLS_CONFIG_PATH` - Path to configuration file

**LSP-Specific Configuration** (apply to the active LSP server):

- `SYMBOLS_WORKSPACE_LOADER` - Workspace loader type: `default`, `csharp`, etc.
- `SYMBOLS_DIAGNOSTICS_STRATEGY` - Diagnostics strategy: `push` or `pull` (defaults to `push`)
- `SYMBOLS_DIAGNOSTICS_WAIT_TIMEOUT` - Diagnostics wait timeout in milliseconds (100-30000, defaults to 2000)
- `SYMBOLS_PRELOAD_FILES` - Colon-separated (Unix) or semicolon-separated (Windows) list of files to preload during initialization

Configuration precedence: **Environment Variables** > **YAML Config** > **Defaults**

Example:
```bash
# Set diagnostics to pull mode with extended timeout
export SYMBOLS_DIAGNOSTICS_STRATEGY=pull
export SYMBOLS_DIAGNOSTICS_WAIT_TIMEOUT=5000

# Use C# workspace loader
export SYMBOLS_WORKSPACE_LOADER=csharp

# Preload specific files (Unix/Linux/macOS - use : as delimiter)
export SYMBOLS_PRELOAD_FILES="src/index.ts:src/types.ts:src/utils.ts"

# Preload specific files (Windows - use ; as delimiter)
# set SYMBOLS_PRELOAD_FILES=src\index.ts;src\types.ts;src\utils.ts

# Start the MCP server
npx -y @p1va/symbols@latest
```

## Development

- `pnpm lint` outputs the lint violations
- `pnpm lint:fix` attempts to fix lint violations
- `pnpm format` formats the codebase
- `pnpm dev` starts in development mode
- `pnpm build` runs the linter and build
- `pnpm start` starts the built artifacts
- `pnpm test:unit` runs the unit tests
- `pnpm test:integration:{language id}` runs the integration tests for a given language
<|MERGE_RESOLUTION|>--- conflicted
+++ resolved
@@ -422,7 +422,6 @@
 
 ### 3. Configuration
 
-<<<<<<< HEAD
 #### Quick Start (No Configuration Required)
 
 For quick testing, you can run the tool without any configuration by using the `--` delimiter to specify the LSP command directly:
@@ -452,42 +451,15 @@
 
 For production use, a YAML config file gives you full control over LSP configuration.
 A default global one is created on first run and includes Typescript and Python.
-=======
-Configuration is how the MCP server knows which LSPs are available and when to launch them.
-
-<details>
-
-<summary>
-  &nbsp;
-  ⚙️
-  &nbsp;
-  <b>More on config</b>
-</summary>
-
-#### Global
-
-A global config file is created on first run, it includes TypeScript and Python and can be found at these locations:
-- Linux: `~/.config/symbols-nodejs/symbols.yaml`
-- macOS: `~/Library/Preferences/symbols-nodejs/symbols.yaml`
-- Windows: `%APPDATA%\symbols-nodejs\Config\symbols.yaml`
-
-More LSPs can be added there and will be available in all coding agents configured with the MCP server.
-
-#### Workspace
->>>>>>> f7bbd111
 
 Config can also be provided at workspace level where LSPs declared in files named either `symbols.y(a)ml` or `lsps.y(a)ml` are automatically loaded.
 
-<<<<<<< HEAD
 - **Global** config file is created on the first run and includes Typescript and Python by default
   - Linux: `~/.config/symbols-nodejs/language-servers.yaml`
   - MacOS: `~/Library/Preferences/symbols-nodejs/language-servers.yaml`
   - Windows: `%APPDATA%\symbols-nodejs\Config\language-servers.yaml`
 - **Workspace** level config file is searched with the name `language-servers.y(a)ml`
 - **Override** via CLI arg `npx -y @p1va/symbols@latest --config path/to/language-servers.yaml`
-=======
-Workspace location defaults to the same location where the Coding Agent was launched.
->>>>>>> f7bbd111
 
 A workspace can be explicitly set by adding the `--workspace path/to/dir` flag when launching the MCP server.
 
